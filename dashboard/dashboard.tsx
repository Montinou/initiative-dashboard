"use client"

import React, { useState, useEffect, JSXElementConstructor, Key, ReactElement, ReactNode, ReactPortal } from "react"
import {
  LayoutDashboard,
  Zap,
  Users,
  BarChart3,
  Target,
  Clock,
  CheckCircle2,
  AlertTriangle,
  TrendingUp,
  Bell,
  ArrowUp,
  ArrowDown,
  MoreHorizontal,
  Send,
  Bot,
  Minimize2,
  Maximize2,
  Upload,
  X,
} from "lucide-react"
import { Card, CardContent, CardHeader, CardTitle } from "@/components/ui/card"
import { Button } from "@/components/ui/button"
import { Badge } from "@/components/ui/badge"
import { Input } from "@/components/ui/input"
import { Select, SelectContent, SelectItem, SelectTrigger, SelectValue } from "@/components/ui/select"
import {
  BarChart,
  Bar,
  XAxis,
  YAxis,
  CartesianGrid,
  ResponsiveContainer,
  PieChart,
  Pie,
  Cell,
  Area,
  AreaChart,
} from "recharts"
import { cn } from "@/lib/utils"
// Link import removed - navigation now handled by DashboardNavigation
import { OKRDashboard } from "@/components/okr-dashboard"
import { TemplateDownload } from '@/components/template-download'
import { FileUploadComponent } from '@/components/file-upload'
import { InitiativeDashboard } from "@/components/InitiativeDashboard"
import { canAccessOKRs, hasPermission, type RolePermissions } from "@/lib/role-utils"
import { useAuth, useUserRole, useTenantId } from "@/lib/auth-context"
import { getThemeFromDomain, getThemeFromTenant, generateThemeCSS, getTenantIdFromDomain } from "@/lib/theme-config"
import { ProfileDropdown } from "@/components/profile-dropdown"
import { useUserProfile } from "@/hooks/useUserProfile"
import { useOKRDepartments } from "@/hooks/useOKRData"
import { useProgressDistribution, useStatusDistribution, useAreaComparison, useTrendAnalytics, TrendDataPoint } from "@/hooks/useChartData"
import { useInitiativesSummary } from "@/hooks/useInitiativesSummary"
import { useTrendData } from "@/hooks/useTrendData"
import { useAdvancedMetrics, type ComparisonPeriod } from "@/hooks/useAdvancedMetrics"
import { DashboardNavigation } from "@/components/DashboardNavigation"
import { FilterContainer } from "@/components/filters/FilterContainer"
import { useFilters, type FilterState } from "@/hooks/useFilters"
import { applyFiltersToData, getFilterSummary } from "@/lib/utils/filterUtils"

// Glassmorphism scrollbar styles following the dashboard's design system
const scrollbarStyles = `
  /* High specificity glassmorphic scrollbar */
  .glassmorphic-scrollbar::-webkit-scrollbar,
  .glassmorphic-scrollbar *::-webkit-scrollbar {
    width: 14px !important;
    height: 14px !important;
    display: block !important;
  }
  
  /* Force scrollbar to always show */
  .glassmorphic-scrollbar {
    overflow: auto !important;
    scrollbar-width: thin !important;
  }
  
  .glassmorphic-scrollbar::-webkit-scrollbar-track,
  .glassmorphic-scrollbar *::-webkit-scrollbar-track {
    background: rgba(255, 255, 255, 0.12) !important;
    border-radius: 12px !important;
    backdrop-filter: blur(20px) !important;
    -webkit-backdrop-filter: blur(20px) !important;
    border: 1px solid rgba(255, 255, 255, 0.15) !important;
    margin: 1px !important;
    box-shadow: inset 0 0 6px rgba(0, 0, 0, 0.1) !important;
  }
  
  .glassmorphic-scrollbar::-webkit-scrollbar-thumb,
  .glassmorphic-scrollbar *::-webkit-scrollbar-thumb {
    background: linear-gradient(135deg, hsl(var(--primary) / 0.8), hsl(var(--secondary) / 0.8)) !important;
    border-radius: 12px !important;
    backdrop-filter: blur(20px) !important;
    -webkit-backdrop-filter: blur(20px) !important;
    border: 1px solid rgba(255, 255, 255, 0.3) !important;
    box-shadow: 0 4px 16px hsl(var(--primary) / 0.4), inset 0 1px 0 rgba(255, 255, 255, 0.2), 0 0 20px hsl(var(--secondary) / 0.3) !important;
  }
  
  .glassmorphic-scrollbar::-webkit-scrollbar-thumb:hover,
  .glassmorphic-scrollbar *::-webkit-scrollbar-thumb:hover {
    background: linear-gradient(135deg, hsl(var(--primary) / 0.8), hsl(var(--secondary) / 0.8)) !important;
    box-shadow: 0 4px 16px hsl(var(--primary) / 0.4), inset 0 1px 0 rgba(255, 255, 255, 0.2) !important;
    border: 1px solid rgba(255, 255, 255, 0.3) !important;
  }
  
  .glassmorphic-scrollbar::-webkit-scrollbar-corner,
  .glassmorphic-scrollbar *::-webkit-scrollbar-corner {
    background: rgba(255, 255, 255, 0.08) !important;
    backdrop-filter: blur(20px) !important;
    -webkit-backdrop-filter: blur(20px) !important;
  }
  
  /* Global application */
  html::-webkit-scrollbar {
    width: 12px;
    height: 12px;
  }
  
  html::-webkit-scrollbar-track {
    background: rgba(255, 255, 255, 0.08);
    border-radius: 10px;
    backdrop-filter: blur(20px);
    -webkit-backdrop-filter: blur(20px);
  }
  
  html::-webkit-scrollbar-thumb {
    background: linear-gradient(135deg, rgba(139, 92, 246, 0.6), rgba(6, 182, 212, 0.6));
    border-radius: 10px;
    backdrop-filter: blur(20px);
    -webkit-backdrop-filter: blur(20px);
    border: 1px solid rgba(255, 255, 255, 0.2);
    box-shadow: 0 2px 12px rgba(139, 92, 246, 0.3);
  }
  
  html::-webkit-scrollbar-thumb:hover {
    background: linear-gradient(135deg, rgba(139, 92, 246, 0.8), rgba(6, 182, 212, 0.8));
    box-shadow: 0 4px 16px rgba(139, 92, 246, 0.4);
  }
  
  /* Firefox support */
  .glassmorphic-scrollbar,
  html {
    scrollbar-width: thin !important;
    scrollbar-color: rgba(139, 92, 246, 0.6) rgba(255, 255, 255, 0.08) !important;
  }
`

// Mock data removed - now using real Supabase data through InitiativeDashboard

// Enhanced animated counter with loading state support
const AnimatedCounter = ({ value, duration = 2000, isLoading = false }: { value: number; duration?: number; isLoading?: boolean }) => {
  const [count, setCount] = useState(0)
  const [isAnimating, setIsAnimating] = useState(false)

  useEffect(() => {
    if (isLoading) return
    
    setIsAnimating(true)
    let startTime: number
    const animate = (currentTime: number) => {
      if (!startTime) startTime = currentTime
      const progress = Math.min((currentTime - startTime) / duration, 1)
      setCount(Math.floor(progress * value))
      if (progress < 1) {
        requestAnimationFrame(animate)
      } else {
        setIsAnimating(false)
      }
    }
    requestAnimationFrame(animate)
  }, [value, duration, isLoading])

  if (isLoading) {
    return <div className="w-12 h-6 bg-white/20 rounded animate-pulse"></div>
  }

  return (
    <span className={`transition-all duration-300 ${isAnimating ? 'scale-110' : 'scale-100'}`}>
      {count}
    </span>
  )
}

// Componente de progreso circular
const CircularProgress = ({ value, size = 80 }: { value: number; size?: number }) => {
  const radius = (size - 8) / 2
  const circumference = radius * 2 * Math.PI
  const strokeDasharray = `${(value / 100) * circumference} ${circumference}`

  return (
    <div className="relative" style={{ width: size, height: size }}>
      <svg className="transform -rotate-90" width={size} height={size}>
        <circle
          cx={size / 2}
          cy={size / 2}
          r={radius}
          stroke="rgba(255,255,255,0.1)"
          strokeWidth="4"
          fill="transparent"
        />
        <circle
          cx={size / 2}
          cy={size / 2}
          r={radius}
          stroke="url(#gradient)"
          strokeWidth="4"
          fill="transparent"
          strokeDasharray={strokeDasharray}
          strokeLinecap="round"
          className="transition-all duration-1000 ease-out"
        />
        <defs>
          <linearGradient id="gradient" x1="0%" y1="0%" x2="100%" y2="0%">
            <stop offset="0%" stopColor="#8b5cf6" />
            <stop offset="50%" stopColor="#3b82f6" />
            <stop offset="100%" stopColor="#06b6d4" />
          </linearGradient>
        </defs>
      </svg>
      <div className="absolute inset-0 flex items-center justify-center">
        <span className="text-sm font-bold text-white">{value}%</span>
      </div>
    </div>
  )
}

// Componente principal del dashboard
interface PremiumDashboardProps {
  initialTab?: string
}

export default function PremiumDashboard({ initialTab = "overview" }: PremiumDashboardProps) {
  const { profile, loading: authLoading } = useAuth();
  const userRole = useUserRole();
  const tenantId = useTenantId();
  const { userProfile } = useUserProfile();
  const [activeTab, setActiveTab] = useState(initialTab)
  const [theme, setTheme] = useState<any>(null)
  const [comparisonPeriod, setComparisonPeriod] = useState<ComparisonPeriod>('month')
  const [filteredData, setFilteredData] = useState<any>(null)
  
  // Loading states for seamless experience
  const [isInitialLoad, setIsInitialLoad] = useState(true)
  const [dataLoadProgress, setDataLoadProgress] = useState(0)
  
  // Chat state
  const [chatOpen, setChatOpen] = useState(false)
  const [chatMinimized, setChatMinimized] = useState(false)
  const [chatMessages, setChatMessages] = useState<any[]>([])
  const [chatInput, setChatInput] = useState("")
  
  // Upload state
  const [uploadResults, setUploadResults] = useState<any[]>([])
  const [showSuccess, setShowSuccess] = useState(false)
  
  // Initialize filters
  const { filters, updateFilters, resetFilters, hasActiveFilters, applyFilters } = useFilters({
    onFiltersChange: (newFilters: FilterState) => {
      console.log('🔍 Dashboard: Filters changed:', newFilters)
      // The filtered data will be applied in each render function
    }
  })

  // Get theme based on user's organization (tenant_id) after login
  useEffect(() => {
    if (typeof window !== 'undefined') {
      if (tenantId) {
        console.log('🎨 Dashboard: User authenticated - using tenant-based theme for:', tenantId);
        console.log('👤 Dashboard: User profile tenant_id:', tenantId);
        
        // Use user's actual tenant ID for theme (this respects user's organization)
        const userTheme = getThemeFromTenant(tenantId);
        setTheme(userTheme);
        document.title = `${userTheme.companyName} - Dashboard`;
        
        console.log('✅ Dashboard: Applied user organization theme:', userTheme.companyName);
      } else {
        console.log('🎨 Dashboard: No user profile loaded - using domain fallback theme');
        console.log('🌐 Dashboard: Current hostname:', window.location.hostname);
        
        // Fallback to domain-based theme if user profile isn't loaded yet
        // This ensures API calls work even during profile load
        const actualTenantId = getTenantIdFromDomain(window.location.hostname);
        const fallbackTheme = getThemeFromTenant(actualTenantId);
        
        setTheme(fallbackTheme);
        document.title = `${fallbackTheme.companyName} - Dashboard`;
        
        console.log('⚠️ Dashboard: Using domain fallback theme:', fallbackTheme.companyName);
        console.log('🔧 Dashboard: Fallback tenant ID:', actualTenantId);
      }
    }
  }, [tenantId, profile]);
  
  // Fetch data from APIs
  const { data: okrData, loading: okrLoading, error: okrError } = useOKRDepartments();
<<<<<<< HEAD
  const { data: progressData, loading: progressLoading } = useProgressDistribution();
  const { data: statusDistData, loading: statusLoading } = useStatusDistribution();
  const { data: areaCompData, loading: areaLoading } = useAreaComparison();
  const { initiatives: summaryInitiatives, metrics: summaryMetrics, loading: summaryLoading } = useInitiativesSummary();
  const { data: trendAnalyticsData, loading: trendLoading, error: trendError } = useTrendAnalytics();
=======
  const { data: progressData, loading: progressLoading } = useProgressDistribution(filters);
  const { data: statusDistData, loading: statusLoading } = useStatusDistribution(filters);
  const { data: areaCompData, loading: areaLoading } = useAreaComparison(filters);
  const { initiatives: summaryInitiatives, metrics: summaryMetrics, loading: summaryLoading } = useInitiativesSummary(filters);
  
  // Combined loading states for smooth experience
  const isDataLoading = okrLoading || progressLoading || statusLoading || areaLoading || summaryLoading;
  const hasData = okrData || progressData || statusDistData || areaCompData || summaryMetrics;

  // Initialize chat with dynamic welcome message based on real data
  useEffect(() => {
    if (chatMessages.length === 0 && !summaryLoading && summaryMetrics) {
      const welcomeMessage = {
        id: 1,
        type: "bot",
        message: `¡Hola! Soy tu asistente de IA. Veo que tienes ${summaryMetrics.total || 0} iniciativas activas. ¿En qué puedo ayudarte con tus objetivos estratégicos?`,
        timestamp: new Date(),
      };
      setChatMessages([welcomeMessage]);
    }
  }, [summaryLoading, summaryMetrics, chatMessages.length]);
  const { data: trendData, loading: trendLoading } = useTrendData(tenantId, filters);
  const { metrics: advancedMetrics, loading: metricsLoading } = useAdvancedMetrics(tenantId, comparisonPeriod, filters);
  
  // Track overall loading progress
  useEffect(() => {
    const loadingStates = [okrLoading, progressLoading, statusLoading, areaLoading, summaryLoading, trendLoading, metricsLoading];
    const totalStates = loadingStates.length;
    const completedStates = loadingStates.filter(state => !state).length;
    const progress = Math.round((completedStates / totalStates) * 100);
    
    setDataLoadProgress(progress);
    
    if (progress === 100 && isInitialLoad) {
      setTimeout(() => setIsInitialLoad(false), 300);
    }
  }, [okrLoading, progressLoading, statusLoading, areaLoading, summaryLoading, trendLoading, metricsLoading, isInitialLoad]);
>>>>>>> 5a8da5dc
  
  // Use API data for other dashboard components
  const areas = okrData?.departments || [];
  
  // Transform area data for bar chart
  const chartData = areas.map((area) => ({
    area: area.name,
    progreso: Math.round(area.progress || 0),
    meta: 100, // Target is always 100%
  }));
  
  const statusData = (statusDistData || []).map(item => ({
    ...item,
    value: item.count, // Add value property for PieChart
    name: item.status, // Add name property for display
  }));
  
  // Debug logging for KPI data sources
  console.log('📊 Dashboard KPI Debug:', {
    summaryMetrics,
    summaryLoading,
    areas: areas.length,
    statusData: statusData.length,
    hasFilters: hasActiveFilters(),
    filters
  });

  // Calculate KPIs from real data - prioritize summary metrics when available
  const totalInitiatives = summaryMetrics?.total || areas.reduce((sum: number, area: any) => sum + (area.metrics?.totalInitiatives || area.initiative_count || 0), 0);
  const completedInitiatives = summaryMetrics?.completed || statusData.find(s => s.status === 'completed')?.count || 0;
  const avgProgress = summaryMetrics?.averageProgress || (areas.length > 0 
    ? Math.round(areas.reduce((sum: number, area: any) => sum + (area.metrics?.averageProgress || Number(area.progress) || 0), 0) / areas.length)
    : 0);
  const activeAreas = areas.filter((area: any) => (area.metrics?.totalInitiatives || area.initiative_count || 0) > 0).length;
  
<<<<<<< HEAD
  // Get real trend data from API, fallback to empty array while loading
  const trendData: TrendDataPoint[] = trendAnalyticsData || [];
=======
  // Real trend data from database - no more mock data
>>>>>>> 5a8da5dc
  
  // Enhanced KPIs with more detailed metrics from the summary view
  const kpis = [
    {
      title: "Total Iniciativas",
      value: totalInitiatives,
      change: summaryMetrics?.overdue ? `${summaryMetrics.overdue} vencidas` : "Total de iniciativas activas",
      icon: Zap,
      color: "from-primary to-secondary",
    },
    {
      title: "Completadas",
      value: completedInitiatives,
      change: totalInitiatives > 0 ? `${Math.round((completedInitiatives / totalInitiatives) * 100)}% completado` : "Sin iniciativas completadas",
      icon: CheckCircle2,
      color: theme?.tenantId === 'c5a4dd96-6058-42b3-8268-997728a529bb' ? "from-fema-blue to-fema-yellow" : theme?.tenantId === 'd1a3408c-a3d0-487e-a355-a321a07b5ae2' ? "from-siga-green to-siga-yellow" : "from-green-500 to-teal-500",
    },
    {
      title: "Progreso Promedio",
      value: avgProgress,
      change: summaryMetrics?.inProgress ? `${summaryMetrics.inProgress} en progreso` : "Progreso promedio actual",
      icon: TrendingUp,
      color: theme?.tenantId === 'c5a4dd96-6058-42b3-8268-997728a529bb' ? "from-fema-yellow to-fema-blue" : theme?.tenantId === 'd1a3408c-a3d0-487e-a355-a321a07b5ae2' ? "from-siga-yellow to-siga-green" : "from-blue-500 to-cyan-500",
    },
    {
      title: "Subtareas Totales",
      value: summaryMetrics?.totalSubtasks || 0,
      change: summaryMetrics?.completedSubtasks ? `${summaryMetrics.completedSubtasks} completadas` : `${areas.length} áreas`,
      icon: Users,
      color: theme?.tenantId === 'c5a4dd96-6058-42b3-8268-997728a529bb' ? "from-fema-blue-400 to-fema-yellow" : theme?.tenantId === 'd1a3408c-a3d0-487e-a355-a321a07b5ae2' ? "from-siga-green-400 to-siga-yellow" : "from-orange-500 to-yellow-500",
    },
  ];

  const sendMessage = () => {
    if (!chatInput.trim()) return

    const newMessage = {
      id: chatMessages.length + 1,
      type: "user",
      message: chatInput,
      timestamp: new Date(),
    }

    setChatMessages([...chatMessages, newMessage])
    setChatInput("")

    // Simular respuesta del bot
    setTimeout(() => {
      const botResponse = {
        id: chatMessages.length + 2,
        type: "bot",
        message: getBotResponse(chatInput),
        timestamp: new Date(),
      }
      setChatMessages((prev) => [...prev, botResponse])
    }, 1000)
  }

  const getBotResponse = (input: string) => {
    const lowerInput = input.toLowerCase();
    
    // Use real data for contextual responses
    const totalInitiativesValue = totalInitiatives || 0;
    const avgProgressValue = avgProgress || 0;
    const areasWithData = areas.filter((area: any) => (area.initiative_count || 0) > 0);
    const bestPerformingArea = areasWithData.length > 0 
      ? areasWithData.reduce((best: any, current: any) => 
          (current.progress || 0) > (best.progress || 0) ? current : best
        )
      : null;
    const worstPerformingArea = areasWithData.length > 0
      ? areasWithData.reduce((worst: any, current: any) => 
          (current.progress || 0) < (worst.progress || 0) ? current : worst
        )
      : null;
    
    // Contextual responses based on input keywords and real data
    if (lowerInput.includes("progreso") || lowerInput.includes("avance")) {
      const bestAreaText = bestPerformingArea 
        ? `${bestPerformingArea.name} (${Math.round(bestPerformingArea.progress || 0)}%)`
        : "ninguna área destacada";
      const worstAreaText = worstPerformingArea 
        ? `${worstPerformingArea.name} (${Math.round(worstPerformingArea.progress || 0)}%)`
        : "ninguna área requiere atención";
      
      return `📊 Progreso general: ${avgProgressValue}%. ${bestAreaText} está liderando, mientras que ${worstAreaText} necesita atención.`;
    }
    
    if (lowerInput.includes("riesgo") || lowerInput.includes("problema")) {
      const atRiskInitiatives = summaryMetrics?.onHold || 0;
      const inProgressStuck = calculateInProgressStuck(totalInitiativesValue, completedInitiatives, summaryMetrics?.inProgress);
      return `⚠️ Detecté ${atRiskInitiatives} iniciativas en pausa y ${inProgressStuck} que podrían necesitar revisión. Recomiendo revisar recursos y cronograma.`;
    }
    
    if (lowerInput.includes("recomendación") || lowerInput.includes("consejo")) {
      const recommendations = [];
      if (worstPerformingArea && bestPerformingArea) {
        recommendations.push(`Aplicar estrategias de ${bestPerformingArea.name} en ${worstPerformingArea.name}`);
      }
      if (completedInitiatives > 0) {
        recommendations.push(`Acelerar ${completedInitiatives} iniciativas completadas para réplica`);
      }
      recommendations.push("Revisar cronograma de iniciativas críticas");
      
      return `💡 Recomendaciones: ${recommendations.slice(0, 3).map((r, i) => `${i + 1}) ${r}`).join(', ')}.`;
    }
    
    if (lowerInput.includes("área") || lowerInput.includes("departamento")) {
      const areaStatus = areasWithData.map((area: any) => {
        const progress = Math.round(area.progress || 0);
        const emoji = progress >= 80 ? '✅' : progress >= 60 ? '📈' : progress >= 40 ? '🎯' : progress >= 20 ? '⚠️' : '🔄';
        return `${area.name} ${emoji} (${progress}%)`;
      }).join(', ');
      
      return `🏢 Rendimiento por área: ${areaStatus || 'No hay datos de áreas disponibles'}`;
    }
    
    if (lowerInput.includes("meta") || lowerInput.includes("objetivo")) {
      const objectiveText = summaryMetrics?.totalSubtasks 
        ? `${summaryMetrics.totalSubtasks} subtareas totales con ${summaryMetrics.completedSubtasks} completadas`
        : `${totalInitiativesValue} iniciativas activas`;
      
      return `🎯 Estado actual: ${objectiveText}. Progreso promedio del ${avgProgressValue}% hacia los objetivos.`;
    }
    
    // Default responses with real data context
    const defaultResponses = [
      `🤖 ¡Hola! Analicé ${totalInitiativesValue} iniciativas. ¿Te interesa ver las que más atención requieren?`,
      `📈 Basándome en ${activeAreas} áreas activas, ${bestPerformingArea?.name || 'algunas áreas'} están destacando. ¿Quieres replicar sus estrategias?`,
      `🔍 He identificado patrones en tus ${totalInitiativesValue} iniciativas. ¿Te gustaría un análisis predictivo?`,
      `⚡ Puedo generar reportes personalizados basados en tus ${activeAreas} áreas activas. ¿Qué necesitas?`,
      `🎯 Tu dashboard muestra ${totalInitiativesValue} iniciativas. ¿Quieres que priorice las más críticas?`
    ];
    
    return defaultResponses[Math.floor(Math.random() * defaultResponses.length)];
  }

  const renderOverview = () => {
    return (
      <div className="space-y-8 animate-in fade-in slide-in-from-bottom-4 duration-700">
        {/* KPI Cards */}
        <div className="grid grid-cols-1 md:grid-cols-2 lg:grid-cols-4 gap-6">
          {kpis.map((kpi, index) => (
            <Card
              key={kpi.title}
              className="backdrop-blur-xl bg-white/5 border border-white/10 rounded-2xl p-6 hover:bg-white/10 hover:scale-[1.02] hover:shadow-2xl hover:shadow-purple-500/25 transition-all duration-300 group"
              style={{ animationDelay: `${index * 100}ms` }}
            >
              <CardContent className="p-0">
                <div className="flex items-center justify-between mb-4">
                  <div className={`p-3 rounded-xl bg-gradient-to-r ${kpi.color} bg-opacity-20`}>
                    <kpi.icon className={`h-6 w-6 bg-gradient-to-r ${kpi.color} bg-clip-text text-transparent`} />
                  </div>
                  <div className="text-right">
                    <div className="text-3xl font-bold text-white">
                      <AnimatedCounter value={kpi.value} isLoading={summaryLoading} />
                    </div>
                  </div>
                </div>
                <div className="space-y-2">
                  <h3 className="text-sm font-medium text-siga-green">{kpi.title}</h3>
                  <p className="text-xs text-white/60">{kpi.change}</p>
                </div>
              </CardContent>
            </Card>
          ))}
        </div>

        {/* Charts Section */}
        <div className="grid grid-cols-1 lg:grid-cols-2 gap-6">
          {/* Progress Distribution Chart */}
          <Card className="backdrop-blur-xl bg-white/5 border border-white/10 rounded-2xl p-6">
            <CardHeader className="p-0 mb-6">
              <CardTitle className="text-xl font-bold text-siga-green flex items-center gap-2">
                <BarChart3 className="h-6 w-6 text-siga-green" />
                Progreso por Área
              </CardTitle>
            </CardHeader>
            <CardContent className="p-0">
              {areaLoading ? (
                <div className="h-64 flex items-center justify-center">
                  <div className="animate-pulse space-y-4 w-full">
                    {Array.from({ length: 4 }).map((_, i) => (
                      <div key={i} className="h-8 bg-white/20 rounded"></div>
                    ))}
                  </div>
                </div>
              ) : chartData.length > 0 ? (
                <ResponsiveContainer width="100%" height={300}>
                  <BarChart data={chartData} margin={{ top: 20, right: 30, left: 20, bottom: 5 }}>
                    <CartesianGrid strokeDasharray="3 3" stroke="rgba(255,255,255,0.1)" />
                    <XAxis 
                      dataKey="area" 
                      stroke="rgba(255,255,255,0.6)" 
                      fontSize={12}
                      angle={-45}
                      textAnchor="end"
                      height={80}
                    />
                    <YAxis stroke="rgba(255,255,255,0.6)" fontSize={12} />
                    <Bar 
                      dataKey="progreso" 
                      fill="url(#progressGradient)" 
                      radius={[4, 4, 0, 0]}
                      animationDuration={1500}
                    />
                    <defs>
                      <linearGradient id="progressGradient" x1="0" y1="0" x2="0" y2="1">
                        <stop offset="0%" stopColor={theme?.colors?.primary || "#8b5cf6"} />
                        <stop offset="100%" stopColor={theme?.colors?.secondary || "#06b6d4"} />
                      </linearGradient>
                    </defs>
                  </BarChart>
                </ResponsiveContainer>
              ) : (
                <div className="h-64 flex items-center justify-center text-white/60">
                  No hay datos de progreso disponibles
                </div>
              )}
            </CardContent>
          </Card>

          {/* Status Distribution Pie Chart */}
          <Card className="backdrop-blur-xl bg-white/5 border border-white/10 rounded-2xl p-6">
            <CardHeader className="p-0 mb-6">
              <CardTitle className="text-xl font-bold text-siga-green flex items-center gap-2">
                <Target className="h-6 w-6 text-siga-green" />
                Estado de Iniciativas
              </CardTitle>
            </CardHeader>
            <CardContent className="p-0">
              {statusLoading ? (
                <div className="h-64 flex items-center justify-center">
                  <div className="animate-spin rounded-full h-16 w-16 border-4 border-primary/30 border-t-primary"></div>
                </div>
              ) : statusData.length > 0 ? (
                <div className="h-64 flex items-center justify-center">
                  <ResponsiveContainer width="100%" height="100%">
                    <PieChart>
                      <Pie
                        data={statusData}
                        cx="50%"
                        cy="50%"
                        innerRadius={40}
                        outerRadius={80}
                        paddingAngle={5}
                        dataKey="value"
                        animationDuration={1500}
                      >
                        {statusData.map((entry, index) => {
                          const colors = ['#8b5cf6', '#06b6d4', '#10b981', '#f59e0b', '#ef4444'];
                          return (
                            <Cell key={`cell-${index}`} fill={colors[index % colors.length]} />
                          );
                        })}
                      </Pie>
                    </PieChart>
                  </ResponsiveContainer>
                </div>
              ) : (
                <div className="h-64 flex items-center justify-center text-white/60">
                  No hay datos de estado disponibles
                </div>
              )}
              {/* Legend */}
              {statusData.length > 0 && (
                <div className="flex flex-wrap justify-center gap-4 mt-4">
                  {statusData.map((entry, index) => {
                    const colors = ['#8b5cf6', '#06b6d4', '#10b981', '#f59e0b', '#ef4444'];
                    const statusLabels = {
                      'completed': 'Completadas',
                      'in_progress': 'En Progreso',
                      'planning': 'Planeación',
                      'on_hold': 'En Espera'
                    };
                    return (
                      <div key={entry.status} className="flex items-center gap-2">
                        <div 
                          className="w-3 h-3 rounded-full" 
                          style={{ backgroundColor: colors[index % colors.length] }}
                        ></div>
                        <span className="text-xs text-white/80">
                          {statusLabels[entry.status as keyof typeof statusLabels] || entry.status} ({entry.count})
                        </span>
                      </div>
                    );
                  })}
                </div>
              )}
            </CardContent>
          </Card>
        </div>

        {/* Trend and Advanced Metrics */}
        {(trendData || advancedMetrics) && (
          <div className="grid grid-cols-1 lg:grid-cols-2 gap-6">
            {/* Trend Chart */}
            {trendData && trendData.length > 0 && (
              <Card className="backdrop-blur-xl bg-white/5 border border-white/10 rounded-2xl p-6">
                <CardHeader className="p-0 mb-6">
                  <CardTitle className="text-xl font-bold text-siga-green flex items-center gap-2">
                    <TrendingUp className="h-6 w-6 text-siga-green" />
                    Tendencia de Progreso
                  </CardTitle>
                </CardHeader>
                <CardContent className="p-0">
                  <ResponsiveContainer width="100%" height={250}>
                    <AreaChart data={trendData} margin={{ top: 20, right: 30, left: 20, bottom: 5 }}>
                      <CartesianGrid strokeDasharray="3 3" stroke="rgba(255,255,255,0.1)" />
                      <XAxis 
                        dataKey="date" 
                        stroke="rgba(255,255,255,0.6)" 
                        fontSize={12}
                      />
                      <YAxis stroke="rgba(255,255,255,0.6)" fontSize={12} />
                      <Area
                        type="monotone"
                        dataKey="progress"
                        stroke={theme?.colors?.primary || "#8b5cf6"}
                        fill="url(#trendGradient)"
                        strokeWidth={2}
                        animationDuration={2000}
                      />
                      <defs>
                        <linearGradient id="trendGradient" x1="0" y1="0" x2="0" y2="1">
                          <stop offset="5%" stopColor={theme?.colors?.primary || "#8b5cf6"} stopOpacity={0.3}/>
                          <stop offset="95%" stopColor={theme?.colors?.secondary || "#06b6d4"} stopOpacity={0.1}/>
                        </linearGradient>
                      </defs>
                    </AreaChart>
                  </ResponsiveContainer>
                </CardContent>
              </Card>
            )}

            {/* Advanced Metrics */}
            {advancedMetrics && (
              <Card className="backdrop-blur-xl bg-white/5 border border-white/10 rounded-2xl p-6">
                <CardHeader className="p-0 mb-6">
                  <CardTitle className="text-xl font-bold text-siga-green flex items-center gap-2">
                    <BarChart3 className="h-6 w-6 text-siga-green" />
                    Métricas Avanzadas
                  </CardTitle>
                  <div className="flex items-center gap-2 mt-2">
                    <Select value={comparisonPeriod} onValueChange={(value: ComparisonPeriod) => setComparisonPeriod(value)}>
                      <SelectTrigger className="w-40 bg-white/10 border-white/20 text-white">
                        <SelectValue />
                      </SelectTrigger>
                      <SelectContent>
                        <SelectItem value="week">Semanal</SelectItem>
                        <SelectItem value="month">Mensual</SelectItem>
                        <SelectItem value="quarter">Trimestral</SelectItem>
                      </SelectContent>
                    </Select>
                  </div>
                </CardHeader>
                <CardContent className="p-0">
                  <div className="space-y-4">
                    <div className="grid grid-cols-2 gap-4">
                      <div className="p-3 rounded-lg bg-white/5 border border-white/10">
                        <div className="text-xs text-white/60 mb-1">Tasa de Éxito</div>
                        <div className="text-lg font-bold text-white">
                          {advancedMetrics.successRate.current.toFixed(1)}%
                        </div>
                        <div className={`text-xs flex items-center gap-1 ${
                          advancedMetrics.successRate.isIncrease ? 'text-green-400' : 'text-red-400'
                        }`}>
                          {advancedMetrics.successRate.isIncrease ? <ArrowUp className="h-3 w-3" /> : <ArrowDown className="h-3 w-3" />}
                          {Math.abs(advancedMetrics.successRate.changePercent).toFixed(1)}%
                        </div>
                      </div>
                      
                      <div className="p-3 rounded-lg bg-white/5 border border-white/10">
                        <div className="text-xs text-white/60 mb-1">Tiempo Promedio</div>
                        <div className="text-lg font-bold text-white">
                          {advancedMetrics.averageTimeToComplete.current.toFixed(0)} días
                        </div>
                        <div className={`text-xs flex items-center gap-1 ${
                          !advancedMetrics.averageTimeToComplete.isIncrease ? 'text-green-400' : 'text-red-400'
                        }`}>
                          {!advancedMetrics.averageTimeToComplete.isIncrease ? <ArrowDown className="h-3 w-3" /> : <ArrowUp className="h-3 w-3" />}
                          {Math.abs(advancedMetrics.averageTimeToComplete.changePercent).toFixed(1)}%
                        </div>
                      </div>
                    </div>
                    
                    <div className="p-3 rounded-lg bg-white/5 border border-white/10">
                      <div className="text-xs text-white/60 mb-1">Alertas Activas</div>
                      <div className="flex items-center justify-between">
                        <div className="text-lg font-bold text-white">
                          {advancedMetrics.activeAlerts.current}
                        </div>
                        <div className={`text-xs flex items-center gap-1 ${
                          !advancedMetrics.activeAlerts.isIncrease ? 'text-green-400' : 'text-yellow-400'
                        }`}>
                          {!advancedMetrics.activeAlerts.isIncrease ? <ArrowDown className="h-3 w-3" /> : <ArrowUp className="h-3 w-3" />}
                          {Math.abs(advancedMetrics.activeAlerts.change)} vs anterior
                        </div>
                      </div>
                    </div>
                  </div>
                </CardContent>
              </Card>
            )}
          </div>
        )}

        {/* Recent Initiatives Preview */}
        {summaryInitiatives && summaryInitiatives.length > 0 && (
          <Card className="backdrop-blur-xl bg-white/5 border border-white/10 rounded-2xl p-6">
            <CardHeader className="p-0 mb-6">
              <CardTitle className="text-xl font-bold text-siga-green flex items-center gap-2">
                <Zap className="h-6 w-6 text-siga-green" />
                Iniciativas Recientes
              </CardTitle>
            </CardHeader>
            <CardContent className="p-0">
              <div className="space-y-3">
                {summaryInitiatives.slice(0, 5).map((initiative, index) => (
                  <div key={initiative.id} className="flex items-center justify-between p-3 rounded-lg bg-white/5 border border-white/10 hover:bg-white/10 transition-colors">
                    <div className="flex-1">
                      <h4 className="font-medium text-white text-sm">{initiative.title}</h4>
                      <p className="text-xs text-white/60">{initiative.areas?.name || 'Sin área asignada'}</p>
                    </div>
                    <div className="flex items-center gap-3">
                      <div className="text-right">
                        <div className="text-sm font-medium text-white">{initiative.initiative_progress}%</div>
                        <Badge variant={
                          initiative.status === 'completed' ? 'default' :
                          initiative.status === 'in_progress' ? 'secondary' :
                          initiative.status === 'on_hold' ? 'destructive' : 'outline'
                        } className="text-xs">
                          {initiative.status}
                        </Badge>
                      </div>
                      <CircularProgress value={initiative.initiative_progress} size={40} />
                    </div>
                  </div>
                ))}
              </div>
            </CardContent>
          </Card>
        )}
      </div>
    );
  }

  const renderInitiatives = () => {
    return React.createElement('div', { className: 'animate-in fade-in slide-in-from-bottom-4 duration-700' },
      React.createElement(InitiativeDashboard)
    )
  }

  const renderByArea = () => {
    const isAreaDataLoading = okrLoading || areaLoading;

    return (
      <div className="space-y-6 animate-in fade-in slide-in-from-bottom-4 duration-700">
        <div className="grid grid-cols-1 md:grid-cols-2 lg:grid-cols-3 gap-6">
          {isAreaDataLoading ? (
            // Loading skeleton for areas
            Array.from({ length: 6 }).map((_, index) => (
              <Card
                key={`skeleton-${index}`}
                className="backdrop-blur-xl bg-white/5 border border-white/10 rounded-2xl p-6 animate-pulse"
                style={{ animationDelay: `${index * 100}ms` }}
              >
                <CardContent className="p-0">
                  <div className="flex items-start justify-between mb-4">
                    <div className="flex-1">
                      <div className="h-6 bg-white/20 rounded mb-2 w-3/4"></div>
                      <div className="h-4 bg-white/10 rounded w-full"></div>
                    </div>
                    <div className="w-8 h-8 bg-white/20 rounded-full"></div>
                  </div>
                  <div className="flex items-center justify-between mb-4">
                    <div className="w-16 h-16 bg-white/20 rounded-full"></div>
                    <div className="flex-1 ml-4">
                      <div className="h-4 bg-white/10 rounded mb-2"></div>
                      <div className="h-3 bg-white/10 rounded w-2/3"></div>
                    </div>
                  </div>
                  <div className="space-y-2">
                    <div className="h-3 bg-white/10 rounded"></div>
                    <div className="h-3 bg-white/10 rounded w-4/5"></div>
                  </div>
                </CardContent>
              </Card>
            ))
          ) : (
            areas.map((area, index: number) => {
          // Create area display data with proper defaults
          const areaData = {
            id: area.id || `area-${index}`,
            name: area.name || 'Unnamed Area',
            objective: area.description || 'No objective defined',
            status: area.progress >= 80 ? '🟢' : area.progress >= 50 ? '🟡' : '🔴',
            progress: Math.round(area.progress || 0),
            leader: area.manager?.full_name || area.manager?.email || 'To be assigned',
            initiatives: area.metrics?.totalInitiatives || 0
          };

          return (
            <Card
              key={areaData.id}
              className="backdrop-blur-xl bg-white/5 border border-white/10 rounded-2xl p-6 hover:bg-white/10 hover:scale-[1.02] hover:shadow-2xl hover:shadow-purple-500/25 transition-all duration-300 group"
              style={{ animationDelay: `${index * 100}ms` }}
            >
              <CardContent className="p-0">
                <div className="flex items-start justify-between mb-4">
                  <div>
                    <h3 className="text-xl font-bold bg-gradient-to-r from-white to-primary-foreground bg-clip-text text-transparent mb-1">
                      {areaData.name}
                    </h3>
                    <p className="text-sm text-foreground/70">{areaData.objective}</p>
                  </div>
                  <div className="text-2xl">{areaData.status}</div>
                </div>

                <div className="flex items-center justify-between mb-4">
                  <CircularProgress value={areaData.progress} size={60} />
                  <div className="text-right">
                    <div className="text-sm text-foreground/80">Líder</div>
                    <div className="font-medium text-white">{areaData.leader}</div>
                    <div className="text-xs text-foreground/60 mt-1">{areaData.initiatives} iniciativas</div>
                  </div>
                </div>

                <div className="space-y-2">
                  <div className="flex justify-between text-sm">
                    <span className="text-foreground/80">Progreso General</span>
                    <span className="text-white font-medium">{areaData.progress}%</span>
                  </div>
                  <div className="bg-white/10 rounded-full h-2 backdrop-blur-sm">
                    <div
                      className="bg-gradient-to-r from-primary to-secondary h-full rounded-full transition-all duration-1000"
                      style={{ width: `${areaData.progress}%` }}
                    />
                  </div>
                </div>
              </CardContent>
            </Card>
            );
            })
          )}
        </div>
      </div>
    );
  }

  const renderAnalytics = () => {
    return (
      <div className="space-y-8 animate-in fade-in slide-in-from-bottom-4 duration-700">
        {/* Analytics Header */}
        <div className="flex flex-col sm:flex-row sm:items-center sm:justify-between gap-4">
          <div>
            <h2 className="text-2xl font-bold bg-gradient-to-r from-white to-primary-foreground bg-clip-text text-transparent">
              Analíticas Avanzadas
            </h2>
            <p className="text-white/60 text-sm mt-1">
              Análisis detallado del rendimiento y tendencias de iniciativas
            </p>
          </div>
          <div className="flex items-center gap-2">
            <Select value={comparisonPeriod} onValueChange={(value: ComparisonPeriod) => setComparisonPeriod(value)}>
              <SelectTrigger className="w-40 bg-white/10 border-white/20 text-white">
                <SelectValue />
              </SelectTrigger>
              <SelectContent>
                <SelectItem value="week">Semanal</SelectItem>
                <SelectItem value="month">Mensual</SelectItem>
                <SelectItem value="quarter">Trimestral</SelectItem>
              </SelectContent>
            </Select>
          </div>
        </div>

        {/* Key Performance Indicators */}
        {advancedMetrics && (
          <div className="grid grid-cols-1 md:grid-cols-2 lg:grid-cols-4 gap-6">
            <Card className="backdrop-blur-xl bg-white/5 border border-white/10 rounded-2xl p-6">
              <CardContent className="p-0">
                <div className="flex items-center justify-between mb-4">
                  <div className="p-3 rounded-xl bg-green-500/20">
                    <CheckCircle2 className="h-6 w-6 text-green-400" />
                  </div>
                  <div className="text-right">
                    <div className="text-2xl font-bold text-white">
                      {advancedMetrics.successRate.current.toFixed(1)}%
                    </div>
                    <div className={`text-xs flex items-center gap-1 ${
                      advancedMetrics.successRate.isIncrease ? 'text-green-400' : 'text-red-400'
                    }`}>
                      {advancedMetrics.successRate.isIncrease ? <ArrowUp className="h-3 w-3" /> : <ArrowDown className="h-3 w-3" />}
                      {Math.abs(advancedMetrics.successRate.changePercent).toFixed(1)}%
                    </div>
                  </div>
                </div>
                <div>
                  <h3 className="text-sm font-medium text-siga-green mb-1">Tasa de Éxito</h3>
                  <p className="text-xs text-white/60">vs período anterior</p>
                </div>
              </CardContent>
            </Card>

            <Card className="backdrop-blur-xl bg-white/5 border border-white/10 rounded-2xl p-6">
              <CardContent className="p-0">
                <div className="flex items-center justify-between mb-4">
                  <div className="p-3 rounded-xl bg-blue-500/20">
                    <Clock className="h-6 w-6 text-blue-400" />
                  </div>
                  <div className="text-right">
                    <div className="text-2xl font-bold text-white">
                      {advancedMetrics.averageTimeToComplete.current.toFixed(0)}
                    </div>
                    <div className={`text-xs flex items-center gap-1 ${
                      !advancedMetrics.averageTimeToComplete.isIncrease ? 'text-green-400' : 'text-red-400'
                    }`}>
                      {!advancedMetrics.averageTimeToComplete.isIncrease ? <ArrowDown className="h-3 w-3" /> : <ArrowUp className="h-3 w-3" />}
                      {Math.abs(advancedMetrics.averageTimeToComplete.changePercent).toFixed(1)}%
                    </div>
                  </div>
                </div>
                <div>
                  <h3 className="text-sm font-medium text-siga-green mb-1">Tiempo Promedio</h3>
                  <p className="text-xs text-white/60">días para completar</p>
                </div>
              </CardContent>
            </Card>

            <Card className="backdrop-blur-xl bg-white/5 border border-white/10 rounded-2xl p-6">
              <CardContent className="p-0">
                <div className="flex items-center justify-between mb-4">
                  <div className="p-3 rounded-xl bg-yellow-500/20">
                    <AlertTriangle className="h-6 w-6 text-yellow-400" />
                  </div>
                  <div className="text-right">
                    <div className="text-2xl font-bold text-white">
                      {advancedMetrics.activeAlerts.current}
                    </div>
                    <div className={`text-xs flex items-center gap-1 ${
                      !advancedMetrics.activeAlerts.isIncrease ? 'text-green-400' : 'text-yellow-400'
                    }`}>
                      {!advancedMetrics.activeAlerts.isIncrease ? <ArrowDown className="h-3 w-3" /> : <ArrowUp className="h-3 w-3" />}
                      {Math.abs(advancedMetrics.activeAlerts.change)}
                    </div>
                  </div>
                </div>
                <div>
                  <h3 className="text-sm font-medium text-siga-green mb-1">Alertas Activas</h3>
                  <p className="text-xs text-white/60">iniciativas en riesgo</p>
                </div>
              </CardContent>
            </Card>

            <Card className="backdrop-blur-xl bg-white/5 border border-white/10 rounded-2xl p-6">
              <CardContent className="p-0">
                <div className="flex items-center justify-between mb-4">
                  <div className="p-3 rounded-xl bg-purple-500/20">
                    <TrendingUp className="h-6 w-6 text-purple-400" />
                  </div>
                  <div className="text-right">
                    <div className="text-2xl font-bold text-white">
                      {advancedMetrics.completionTrend.monthly.current}
                    </div>
                    <div className={`text-xs flex items-center gap-1 ${
                      advancedMetrics.completionTrend.monthly.isIncrease ? 'text-green-400' : 'text-red-400'
                    }`}>
                      {advancedMetrics.completionTrend.monthly.isIncrease ? <ArrowUp className="h-3 w-3" /> : <ArrowDown className="h-3 w-3" />}
                      {Math.abs(advancedMetrics.completionTrend.monthly.changePercent).toFixed(1)}%
                    </div>
                  </div>
                </div>
                <div>
                  <h3 className="text-sm font-medium text-siga-green mb-1">Completadas</h3>
                  <p className="text-xs text-white/60">este período</p>
                </div>
              </CardContent>
            </Card>
          </div>
        )}

        {/* Charts Grid */}
        <div className="grid grid-cols-1 xl:grid-cols-2 gap-6">
          {/* Trend Analysis */}
          {trendData && trendData.length > 0 && (
            <Card className="backdrop-blur-xl bg-white/5 border border-white/10 rounded-2xl p-6">
              <CardHeader className="p-0 mb-6">
                <CardTitle className="text-xl font-bold text-siga-green flex items-center gap-2">
                  <TrendingUp className="h-6 w-6 text-siga-green" />
                  Análisis de Tendencias
                </CardTitle>
                <p className="text-white/60 text-sm">
                  Evolución del progreso a lo largo del tiempo
                </p>
              </CardHeader>
              <CardContent className="p-0">
                <ResponsiveContainer width="100%" height={350}>
                  <AreaChart data={trendData} margin={{ top: 20, right: 30, left: 20, bottom: 5 }}>
                    <CartesianGrid strokeDasharray="3 3" stroke="rgba(255,255,255,0.1)" />
                    <XAxis 
                      dataKey="date" 
                      stroke="rgba(255,255,255,0.6)" 
                      fontSize={12}
                    />
                    <YAxis stroke="rgba(255,255,255,0.6)" fontSize={12} />
                    <Area
                      type="monotone"
                      dataKey="progress"
                      stroke={theme?.colors?.primary || "#8b5cf6"}
                      fill="url(#analyticsTrendGradient)"
                      strokeWidth={3}
                      animationDuration={2000}
                    />
                    <Area
                      type="monotone"
                      dataKey="completed"
                      stroke={theme?.colors?.secondary || "#06b6d4"}
                      fill="url(#completedGradient)"
                      strokeWidth={2}
                      animationDuration={2500}
                    />
                    <defs>
                      <linearGradient id="analyticsTrendGradient" x1="0" y1="0" x2="0" y2="1">
                        <stop offset="5%" stopColor={theme?.colors?.primary || "#8b5cf6"} stopOpacity={0.4}/>
                        <stop offset="95%" stopColor={theme?.colors?.primary || "#8b5cf6"} stopOpacity={0.1}/>
                      </linearGradient>
                      <linearGradient id="completedGradient" x1="0" y1="0" x2="0" y2="1">
                        <stop offset="5%" stopColor={theme?.colors?.secondary || "#06b6d4"} stopOpacity={0.3}/>
                        <stop offset="95%" stopColor={theme?.colors?.secondary || "#06b6d4"} stopOpacity={0.1}/>
                      </linearGradient>
                    </defs>
                  </AreaChart>
                </ResponsiveContainer>
              </CardContent>
            </Card>
          )}

          {/* Area Performance Comparison */}
          <Card className="backdrop-blur-xl bg-white/5 border border-white/10 rounded-2xl p-6">
            <CardHeader className="p-0 mb-6">
              <CardTitle className="text-xl font-bold text-siga-green flex items-center gap-2">
                <BarChart3 className="h-6 w-6 text-siga-green" />
                Comparación por Área
              </CardTitle>
              <p className="text-white/60 text-sm">
                Rendimiento detallado de cada departamento
              </p>
            </CardHeader>
            <CardContent className="p-0">
              {areaLoading ? (
                <div className="h-80 flex items-center justify-center">
                  <div className="animate-spin rounded-full h-16 w-16 border-4 border-primary/30 border-t-primary"></div>
                </div>
              ) : chartData.length > 0 ? (
                <ResponsiveContainer width="100%" height={350}>
                  <BarChart data={chartData} margin={{ top: 20, right: 30, left: 20, bottom: 60 }}>
                    <CartesianGrid strokeDasharray="3 3" stroke="rgba(255,255,255,0.1)" />
                    <XAxis 
                      dataKey="area" 
                      stroke="rgba(255,255,255,0.6)" 
                      fontSize={11}
                      angle={-45}
                      textAnchor="end"
                      height={80}
                    />
                    <YAxis stroke="rgba(255,255,255,0.6)" fontSize={12} />
                    <Bar 
                      dataKey="progreso" 
                      fill="url(#analyticsProgressGradient)" 
                      radius={[6, 6, 0, 0]}
                      animationDuration={1500}
                    />
                    <defs>
                      <linearGradient id="analyticsProgressGradient" x1="0" y1="0" x2="0" y2="1">
                        <stop offset="0%" stopColor={theme?.colors?.primary || "#8b5cf6"} />
                        <stop offset="50%" stopColor={theme?.colors?.secondary || "#06b6d4"} />
                        <stop offset="100%" stopColor="#10b981" />
                      </linearGradient>
                    </defs>
                  </BarChart>
                </ResponsiveContainer>
              ) : (
                <div className="h-80 flex items-center justify-center text-white/60">
                  No hay datos de comparación disponibles
                </div>
              )}
            </CardContent>
          </Card>
        </div>

        {/* Detailed Metrics and Insights */}
        <div className="grid grid-cols-1 lg:grid-cols-2 gap-6">
          {/* Performance Insights */}
          <Card className="backdrop-blur-xl bg-white/5 border border-white/10 rounded-2xl p-6">
            <CardHeader className="p-0 mb-6">
              <CardTitle className="text-xl font-bold text-siga-green flex items-center gap-2">
                <Target className="h-6 w-6 text-siga-green" />
                Insights de Rendimiento
              </CardTitle>
            </CardHeader>
            <CardContent className="p-0">
              <div className="space-y-4">
                {summaryMetrics && (
                  <>
                    <div className="p-4 rounded-lg bg-white/5 border border-white/10">
                      <div className="flex items-center justify-between mb-2">
                        <span className="text-white/80 text-sm">Eficiencia General</span>
                        <span className="text-white font-medium">
                          {summaryMetrics.total > 0 ? Math.round((summaryMetrics.completed / summaryMetrics.total) * 100) : 0}%
                        </span>
                      </div>
                      <div className="w-full bg-white/10 rounded-full h-2">
                        <div
                          className="bg-gradient-to-r from-green-400 to-emerald-500 h-2 rounded-full transition-all duration-1000"
                          style={{ 
                            width: `${summaryMetrics.total > 0 ? (summaryMetrics.completed / summaryMetrics.total) * 100 : 0}%` 
                          }}
                        />
                      </div>
                    </div>

                    <div className="p-4 rounded-lg bg-white/5 border border-white/10">
                      <div className="flex items-center justify-between mb-2">
                        <span className="text-white/80 text-sm">Progreso Subtareas</span>
                        <span className="text-white font-medium">
                          {summaryMetrics.averageSubtaskCompletion}%
                        </span>
                      </div>
                      <div className="w-full bg-white/10 rounded-full h-2">
                        <div
                          className="bg-gradient-to-r from-blue-400 to-cyan-500 h-2 rounded-full transition-all duration-1000"
                          style={{ width: `${summaryMetrics.averageSubtaskCompletion}%` }}
                        />
                      </div>
                    </div>

                    {summaryMetrics.overdue > 0 && (
                      <div className="p-4 rounded-lg bg-red-500/10 border border-red-500/20">
                        <div className="flex items-center gap-2">
                          <AlertTriangle className="h-4 w-4 text-red-400" />
                          <span className="text-red-300 font-medium">
                            {summaryMetrics.overdue} iniciativas vencidas requieren atención
                          </span>
                        </div>
                      </div>
                    )}
                  </>
                )}
              </div>
            </CardContent>
          </Card>

          {/* Quarterly Trends */}
          {advancedMetrics && (
            <Card className="backdrop-blur-xl bg-white/5 border border-white/10 rounded-2xl p-6">
              <CardHeader className="p-0 mb-6">
                <CardTitle className="text-xl font-bold text-siga-green flex items-center gap-2">
                  <BarChart3 className="h-6 w-6 text-siga-green" />
                  Tendencias Trimestrales
                </CardTitle>
              </CardHeader>
              <CardContent className="p-0">
                <div className="space-y-4">
                  <div className="grid grid-cols-2 gap-4">
                    <div className="p-4 rounded-lg bg-white/5 border border-white/10">
                      <div className="text-xs text-white/60 mb-1">Completadas Mes</div>
                      <div className="text-xl font-bold text-white mb-1">
                        {advancedMetrics.completionTrend.monthly.current}
                      </div>
                      <div className={`text-xs flex items-center gap-1 ${
                        advancedMetrics.completionTrend.monthly.isIncrease ? 'text-green-400' : 'text-red-400'
                      }`}>
                        {advancedMetrics.completionTrend.monthly.isIncrease ? <ArrowUp className="h-3 w-3" /> : <ArrowDown className="h-3 w-3" />}
                        {Math.abs(advancedMetrics.completionTrend.monthly.changePercent).toFixed(1)}%
                      </div>
                    </div>

                    <div className="p-4 rounded-lg bg-white/5 border border-white/10">
                      <div className="text-xs text-white/60 mb-1">Completadas Trimestre</div>
                      <div className="text-xl font-bold text-white mb-1">
                        {advancedMetrics.completionTrend.quarterly.current}
                      </div>
                      <div className={`text-xs flex items-center gap-1 ${
                        advancedMetrics.completionTrend.quarterly.isIncrease ? 'text-green-400' : 'text-red-400'
                      }`}>
                        {advancedMetrics.completionTrend.quarterly.isIncrease ? <ArrowUp className="h-3 w-3" /> : <ArrowDown className="h-3 w-3" />}
                        {Math.abs(advancedMetrics.completionTrend.quarterly.changePercent).toFixed(1)}%
                      </div>
                    </div>
                  </div>

                  <div className="p-4 rounded-lg bg-gradient-to-r from-primary/10 to-secondary/10 border border-primary/20">
                    <h4 className="text-white font-medium mb-2">Predicción de Rendimiento</h4>
                    <div className="text-sm text-white/80">
                      {advancedMetrics.successRate.current > 70 
                        ? `Con una tasa de éxito del ${advancedMetrics.successRate.current.toFixed(1)}%, el rendimiento es excelente.`
                        : advancedMetrics.successRate.current > 50
                        ? `Tasa de éxito del ${advancedMetrics.successRate.current.toFixed(1)}% indica oportunidades de mejora.`
                        : `Tasa de éxito del ${advancedMetrics.successRate.current.toFixed(1)}% requiere intervención inmediata.`
                      }
                    </div>
                  </div>
                </div>
              </CardContent>
            </Card>
          )}
        </div>

        {/* Status Distribution with Detailed Breakdown */}
        {statusData.length > 0 && (
          <Card className="backdrop-blur-xl bg-white/5 border border-white/10 rounded-2xl p-6">
            <CardHeader className="p-0 mb-6">
              <CardTitle className="text-xl font-bold text-siga-green flex items-center gap-2">
                <Target className="h-6 w-6 text-siga-green" />
                Distribución Detallada de Estados
              </CardTitle>
            </CardHeader>
            <CardContent className="p-0">
              <div className="grid grid-cols-1 lg:grid-cols-3 gap-6">
                <div className="lg:col-span-2">
                  <ResponsiveContainer width="100%" height={300}>
                    <PieChart>
                      <Pie
                        data={statusData}
                        cx="50%"
                        cy="50%"
                        innerRadius={60}
                        outerRadius={120}
                        paddingAngle={2}
                        dataKey="value"
                        animationDuration={2000}
                      >
                        {statusData.map((entry, index) => {
                          const colors = ['#8b5cf6', '#06b6d4', '#10b981', '#f59e0b', '#ef4444'];
                          return (
                            <Cell key={`cell-${index}`} fill={colors[index % colors.length]} />
                          );
                        })}
                      </Pie>
                    </PieChart>
                  </ResponsiveContainer>
                </div>
                
                <div className="space-y-3">
                  {statusData.map((entry, index) => {
                    const colors = ['#8b5cf6', '#06b6d4', '#10b981', '#f59e0b', '#ef4444'];
                    const statusLabels = {
                      'completed': 'Completadas',
                      'in_progress': 'En Progreso',
                      'planning': 'Planeación',
                      'on_hold': 'En Espera'
                    };
                    const percentage = summaryMetrics?.total ? ((entry.count / summaryMetrics.total) * 100).toFixed(1) : '0';
                    
                    return (
                      <div key={entry.status} className="p-3 rounded-lg bg-white/5 border border-white/10">
                        <div className="flex items-center justify-between mb-2">
                          <div className="flex items-center gap-2">
                            <div 
                              className="w-3 h-3 rounded-full" 
                              style={{ backgroundColor: colors[index % colors.length] }}
                            />
                            <span className="text-white/80 text-sm">
                              {statusLabels[entry.status as keyof typeof statusLabels] || entry.status}
                            </span>
                          </div>
                          <span className="text-white font-medium">{entry.count}</span>
                        </div>
                        <div className="w-full bg-white/10 rounded-full h-2">
                          <div
                            className="h-2 rounded-full transition-all duration-1000"
                            style={{ 
                              width: `${percentage}%`,
                              backgroundColor: colors[index % colors.length]
                            }}
                          />
                        </div>
                        <div className="text-xs text-white/60 mt-1">{percentage}% del total</div>
                      </div>
                    );
                  })}
                </div>
              </div>
            </CardContent>
          </Card>
        )}
      </div>
    );
  }
  const renderUpload = () => {
    const handleUploadComplete = (result: any) => {
      setUploadResults(prev => [...prev, result])
      
      if (result.success) {
        setShowSuccess(true)
        setTimeout(() => setShowSuccess(false), 5000)
      }
    }

    return (
      <div className="space-y-6 animate-in fade-in slide-in-from-bottom-4 duration-700">
        {/* Success Message */}
        {showSuccess && (
          <div className="backdrop-blur-xl bg-green-500/20 border border-green-500/30 rounded-xl p-4 flex items-center gap-3">
            <CheckCircle2 className="h-5 w-5 text-green-400" />
            <span className="text-green-300 font-medium">
              File uploaded and processed successfully!
            </span>
          </div>
        )}

        <div className="grid grid-cols-1 lg:grid-cols-2 gap-6">
          {/* Template Download Section */}
          <Card className="backdrop-blur-xl bg-white/5 border border-white/10 rounded-2xl p-6">
            <CardHeader className="p-0 mb-6">
              <CardTitle className="text-xl font-bold text-siga-green flex items-center gap-2">
                <div className={`p-2 rounded-lg ${
                  theme?.tenantId === 'c5a4dd96-6058-42b3-8268-997728a529bb' ? 'bg-fema-blue/20' :
                  theme?.tenantId === 'd1a3408c-a3d0-487e-a355-a321a07b5ae2' ? 'bg-siga-green/20' :
                  'bg-primary/20'
                }`}>
                  <div className={`h-6 w-6 ${
                    theme?.tenantId === 'c5a4dd96-6058-42b3-8268-997728a529bb' ? 'text-fema-blue' :
                    theme?.tenantId === 'd1a3408c-a3d0-487e-a355-a321a07b5ae2' ? 'text-siga-green' :
                    'text-primary'
                  }`}>📋</div>
                </div>
                Download Templates
              </CardTitle>
              <p className="text-foreground/70 text-sm">
                Get standardized Excel templates for data upload
              </p>
            </CardHeader>
            <CardContent className="p-0">
              <TemplateDownload />
            </CardContent>
          </Card>

          {/* File Upload Section */}
          <Card className="backdrop-blur-xl bg-white/5 border border-white/10 rounded-2xl p-6">
            <CardHeader className="p-0 mb-6">
              <CardTitle className="text-xl font-bold text-siga-green flex items-center gap-2">
                <div className={`p-2 rounded-lg ${
                  theme?.tenantId === 'c5a4dd96-6058-42b3-8268-997728a529bb' ? 'bg-fema-yellow/20' :
                  theme?.tenantId === 'd1a3408c-a3d0-487e-a355-a321a07b5ae2' ? 'bg-siga-yellow/20' :
                  'bg-secondary/20'
                }`}>
                  <Upload className={`h-6 w-6 ${
                    theme?.tenantId === 'c5a4dd96-6058-42b3-8268-997728a529bb' ? 'text-fema-yellow' :
                    theme?.tenantId === 'd1a3408c-a3d0-487e-a355-a321a07b5ae2' ? 'text-siga-yellow' :
                    'text-secondary'
                  }`} />
                </div>
                Upload Files
              </CardTitle>
              <p className="text-foreground/70 text-sm">
                Upload your Excel files for processing and integration
              </p>
            </CardHeader>
            <CardContent className="p-0">
              <FileUploadComponent onUploadComplete={handleUploadComplete} />
            </CardContent>
          </Card>
        </div>

        {/* Results Section */}
        {uploadResults.length > 0 && (
          <Card className="backdrop-blur-xl bg-white/5 border border-white/10 rounded-2xl p-6">
            <CardHeader className="p-0 mb-6">
              <CardTitle className="text-xl font-bold text-siga-green flex items-center gap-2">
                <BarChart3 className="h-6 w-6 text-siga-green" />
                Processing Results
              </CardTitle>
              <p className="text-foreground/70 text-sm">
                Review the results of your file uploads
              </p>
            </CardHeader>
            <CardContent className="p-0">
              <div className="space-y-4">
                {uploadResults.map((result, index) => (
                  <div
                    key={index}
                    className={`p-4 rounded-xl border ${
                      result.success
                        ? 'bg-green-500/10 border-green-500/30'
                        : 'bg-red-500/10 border-red-500/30'
                    }`}
                  >
                    <div className="flex items-center justify-between mb-2">
                      <span className="font-medium text-white">
                        {result.fileName || `Upload ${index + 1}`}
                      </span>
                      <span
                        className={`text-sm px-2 py-1 rounded ${
                          result.success
                            ? 'bg-green-500/20 text-green-300'
                            : 'bg-red-500/20 text-red-300'
                        }`}
                      >
                        {result.success ? 'Success' : 'Failed'}
                      </span>
                    </div>
                    {result.message && (
                      <p className="text-foreground/80 text-sm">
                        {result.message}
                      </p>
                    )}
                  </div>
                ))}
              </div>
            </CardContent>
          </Card>
        )}

        {/* Help Section */}
        <Card className="backdrop-blur-xl bg-white/5 border border-white/10 rounded-2xl p-6">
          <CardHeader className="p-0 mb-4">
            <CardTitle className="text-lg font-bold text-siga-green">
              Upload Guidelines
            </CardTitle>
          </CardHeader>
          <CardContent className="p-0">
            <div className="grid grid-cols-1 md:grid-cols-2 lg:grid-cols-4 gap-4">
              <div className="p-4 rounded-xl bg-white/5 border border-white/10">
                <div className="h-8 w-8 text-primary mb-2">📊</div>
                <h3 className="font-semibold text-white mb-1">Multi-Sheet Support</h3>
                <p className="text-foreground/70 text-sm">Process multiple Excel sheets automatically</p>
              </div>
              <div className="p-4 rounded-xl bg-white/5 border border-white/10">
                <div className="h-8 w-8 text-accent mb-2">🎯</div>
                <h3 className="font-semibold text-white mb-1">Smart Detection</h3>
                <p className="text-foreground/70 text-sm">Recognizes OKR sheets, summary data, and more</p>
              </div>
              <div className="p-4 rounded-xl bg-white/5 border border-white/10">
                <CheckCircle2 className="h-8 w-8 text-green-400 mb-2" />
                <h3 className="font-semibold text-white mb-1">Validation</h3>
                <p className="text-foreground/70 text-sm">Automatic data validation and error checking</p>
              </div>
              <div className="p-4 rounded-xl bg-white/5 border border-white/10">
                <BarChart3 className="h-8 w-8 text-secondary mb-2" />
                <h3 className="font-semibold text-white mb-1">Integration</h3>
                <p className="text-foreground/70 text-sm">Direct integration with dashboard analytics</p>
              </div>
            </div>
          </CardContent>
        </Card>
      </div>
    )
  }

  const renderOKRs = () => {
    if (!userRole || !tenantId) {
      return (
        <div className="space-y-6 animate-in fade-in slide-in-from-bottom-4 duration-700">
          <Card className="backdrop-blur-xl bg-yellow-500/10 border border-yellow-500/20">
            <CardContent className="p-8 text-center">
              <AlertTriangle className="h-12 w-12 text-yellow-400 mx-auto mb-4" />
              <h3 className="text-lg font-medium text-yellow-300 mb-2">Authentication Required</h3>
              <p className="text-yellow-200">
                Please log in to access OKR tracking.
              </p>
            </CardContent>
          </Card>
        </div>
      );
    }
    
    if (!canAccessOKRs(userRole)) {
      return (
        <div className="space-y-6 animate-in fade-in slide-in-from-bottom-4 duration-700">
          <Card className="backdrop-blur-xl bg-red-500/10 border border-red-500/20">
            <CardContent className="p-8 text-center">
              <AlertTriangle className="h-12 w-12 text-red-400 mx-auto mb-4" />
              <h3 className="text-lg font-medium text-red-300 mb-2">Access Denied</h3>
              <p className="text-red-200">
                Your role ({userRole}) does not have permission to view OKR tracking.
              </p>
              <p className="text-red-200/70 text-sm mt-2">
                Contact your administrator if you need access to this feature.
              </p>
            </CardContent>
          </Card>
        </div>
      );
    }
    
    // Only pass userRole if it's compatible with OKRDashboard's expected types
    const isCompatibleRole = userRole === 'CEO' || userRole === 'Admin';
    
    return (
      <div className="space-y-6 animate-in fade-in slide-in-from-bottom-4 duration-700">
        <OKRDashboard 
          userRole={isCompatibleRole ? userRole as 'CEO' | 'Admin' : 'Admin'}
        />
      </div>
    );
  }

  // Tab configuration moved to DashboardNavigation component

  // Show progressive loading - only block on critical auth data
  const isCriticalLoading = authLoading;
  const hasAnyData = summaryInitiatives?.length > 0 || okrData?.length > 0;
  
  if (isCriticalLoading) {
    return (
      <div className={`min-h-screen flex items-center justify-center ${
        theme?.tenantId === 'c5a4dd96-6058-42b3-8268-997728a529bb' ? 'bg-gradient-to-br from-slate-900 via-fema-blue-900 to-slate-900' :
        theme?.tenantId === 'd1a3408c-a3d0-487e-a355-a321a07b5ae2' ? 'bg-gradient-to-br from-slate-900 via-siga-green-900 to-slate-900' :
        'bg-gradient-to-br from-slate-900 via-purple-900 to-slate-900'
      }`}>
        <div className="text-center">
          <div 
            className="w-16 h-16 border-4 rounded-full animate-spin mx-auto mb-4"
            style={{
              borderColor: theme?.colors?.primary ? `${theme.colors.primary}30` : 'rgba(139, 92, 246, 0.3)',
              borderTopColor: theme?.colors?.primary || '#8b5cf6'
            }}
          ></div>
          <p className="text-white/70">Loading...</p>
        </div>
      </div>
    );
  }

  // Show authentication required state
  if (!profile) {
    return (
      <div className="min-h-screen bg-gradient-to-br from-gray-900 to-gray-800 flex items-center justify-center">
        <Card className="backdrop-blur-xl bg-white/5 border border-white/10 max-w-md">
          <CardContent className="p-8 text-center">
            <Users className="h-12 w-12 text-gray-400 mx-auto mb-4" />
            <h2 className="text-xl font-bold text-white mb-2">Authentication Required</h2>
            <p className="text-gray-300 mb-4">
              Please log in to access the dashboard.
            </p>
            <Button 
              onClick={() => window.location.href = '/auth/login'}
              className="bg-gradient-to-r from-primary to-secondary hover:from-primary/80 hover:to-secondary/80"
            >
              Go to Login
            </Button>
          </CardContent>
        </Card>
      </div>
    );
  }

  return (
    <>
      <style dangerouslySetInnerHTML={{ __html: scrollbarStyles + (theme ? generateThemeCSS(theme) : '') }} />
      <div className="min-h-screen flex">
        {/* Sidebar Navigation */}
        <DashboardNavigation
          activeTab={activeTab}
          setActiveTab={setActiveTab}
          userRole={userRole}
          userProfile={userProfile}
          theme={theme}
        />

        {/* Main Content Area */}
        <div className={`flex-1 min-h-screen glassmorphic-scrollbar relative ${
          theme?.tenantId === 'c5a4dd96-6058-42b3-8268-997728a529bb' ? 'bg-gradient-to-br from-slate-900 via-fema-blue-900 to-slate-900' :
          theme?.tenantId === 'd1a3408c-a3d0-487e-a355-a321a07b5ae2' ? 'bg-gradient-to-br from-slate-900 via-siga-green-900 to-slate-900' :
          'bg-gradient-to-br from-slate-900 via-purple-900 to-slate-900'
        }`}>
          {/* Enhanced loading system */}
          {isDataLoading && (
            <>
              {/* Subtle progress bar */}
              <div className="absolute top-0 left-0 right-0 h-1 bg-black/20 z-50 overflow-hidden">
                <div 
                  className="h-full transition-all duration-300 ease-out" 
                  style={{ 
                    width: `${dataLoadProgress}%`, 
                    background: theme?.colors?.primary && theme?.colors?.secondary 
                      ? `linear-gradient(to right, ${theme.colors.primary}, ${theme.colors.secondary})` 
                      : 'linear-gradient(to right, #8b5cf6, #06b6d4)',
                    boxShadow: theme?.colors?.primary 
                      ? `0 0 20px ${theme.colors.primary}50` 
                      : '0 0 20px rgba(139, 92, 246, 0.5)'
                  }}
                ></div>
              </div>
              
              {/* Initial load overlay - only shows during first load */}
              {isInitialLoad && (
                <div className="absolute inset-0 bg-black/30 backdrop-blur-sm z-40 flex items-center justify-center transition-opacity duration-500">
                  <div className="bg-white/10 backdrop-blur-lg rounded-2xl p-8 border border-white/20 text-center max-w-sm mx-4">
                    <div 
                      className="w-16 h-16 border-4 rounded-full animate-spin mx-auto mb-4"
                      style={{
                        borderColor: theme?.colors?.primary ? `${theme.colors.primary}30` : 'rgba(139, 92, 246, 0.3)',
                        borderTopColor: theme?.colors?.primary || '#8b5cf6'
                      }}
                    ></div>
                    <h3 className="text-lg font-semibold text-white mb-2">
                      Loading {theme?.companyName || 'Dashboard'}
                    </h3>
                    <p className="text-white/70 text-sm mb-4">
                      Preparing your data...
                    </p>
                    <div className="w-full bg-white/20 rounded-full h-2 overflow-hidden">
                      <div 
                        className="h-full transition-all duration-300 ease-out rounded-full"
                        style={{
                          width: `${dataLoadProgress}%`,
                          background: theme?.colors?.primary && theme?.colors?.secondary 
                            ? `linear-gradient(to right, ${theme.colors.primary}, ${theme.colors.secondary})` 
                            : 'linear-gradient(to right, #8b5cf6, #06b6d4)'
                        }}
                      ></div>
                    </div>
                    <p className="text-white/50 text-xs mt-2">{dataLoadProgress}% complete</p>
                  </div>
                </div>
              )}
            </>
          )}
          <main className="p-4 lg:p-8 xl:p-10 2xl:p-12 min-h-screen overflow-auto">
            {/* Filter Container - Show on tabs that support filtering */}
            {(activeTab === "overview" || activeTab === "initiatives" || activeTab === "areas" || activeTab === "analytics") && (
              <div className="mb-6">
                <FilterContainer 
                  onFiltersChange={updateFilters}
                  className="animate-in fade-in slide-in-from-top-4 duration-500"
                />
                {hasActiveFilters() && (
                  <div className="mt-2 text-sm text-white/70 italic">
                    {getFilterSummary(filters)}
                  </div>
                )}
              </div>
            )}
            
            {activeTab === "overview" && renderOverview()}
            {activeTab === "initiatives" && renderInitiatives()}
            {activeTab === "areas" && renderByArea()}
            {activeTab === "okrs" && renderOKRs()}
            {activeTab === "analytics" && renderAnalytics()}
            {activeTab === "upload" && renderUpload()}
          </main>

          {/* Bot de IA Flotante */}
          {!chatOpen && (
          <Button
            onClick={() => setChatOpen(true)}
            className="fixed bottom-6 right-6 w-14 h-14 rounded-full bg-gradient-to-r from-primary to-secondary hover:from-primary/80 hover:to-secondary/80 shadow-2xl hover:shadow-primary/25 transition-all duration-300 z-40"
          >
            <Bot className="h-6 w-6 text-white" />
          </Button>
        )}

        {/* Chat del Bot de IA */}
        {chatOpen && (
          <div
            className={`fixed bottom-6 right-6 w-80 sm:w-96 bg-white/10 backdrop-blur-xl border border-white/20 rounded-2xl shadow-2xl z-40 transition-all duration-300 ${
              chatMinimized ? "h-16" : "h-96"
            }`}
          >
            {/* Header del Chat */}
            <div className="flex items-center justify-between p-4 border-b border-white/20">
              <div className="flex items-center space-x-2">
                <div className="w-8 h-8 bg-gradient-to-r from-primary to-secondary rounded-full flex items-center justify-center">
                  <Bot className="h-4 w-4 text-white" />
                </div>
                <div>
                  <h3 className="text-sm font-bold text-white">Asistente IA</h3>
                  <div className="flex items-center space-x-1">
                    <div className={`w-2 h-2 rounded-full ${
                      theme?.tenantId === 'c5a4dd96-6058-42b3-8268-997728a529bb' ? 'bg-fema-blue' :
                      theme?.tenantId === 'd1a3408c-a3d0-487e-a355-a321a07b5ae2' ? 'bg-siga-green' :
                      'bg-green-400'
                    }`}></div>
                    <span className={`text-xs ${
                      theme?.tenantId === 'c5a4dd96-6058-42b3-8268-997728a529bb' ? 'text-fema-blue' :
                      theme?.tenantId === 'd1a3408c-a3d0-487e-a355-a321a07b5ae2' ? 'text-siga-green' :
                      'text-green-400'
                    }`}>En línea</span>
                  </div>
                </div>
              </div>
              <div className="flex items-center space-x-1">
                <Button
                  variant="ghost"
                  size="sm"
                  className="text-foreground hover:bg-white/10 p-1"
                  onClick={() => setChatMinimized(!chatMinimized)}
                >
                  {chatMinimized ? <Maximize2 className="h-4 w-4" /> : <Minimize2 className="h-4 w-4" />}
                </Button>
                <Button
                  variant="ghost"
                  size="sm"
                  className="text-foreground hover:bg-white/10 p-1"
                  onClick={() => setChatOpen(false)}
                >
                  <X className="h-4 w-4" />
                </Button>
              </div>
            </div>

            {!chatMinimized && (
              <>
                {/* Mensajes del Chat */}
                <div className="flex-1 p-4 space-y-3 overflow-y-auto max-h-64 glassmorphic-scrollbar">
                  {chatMessages.map((message) => (
                    <div key={message.id} className={`flex ${message.type === "user" ? "justify-end" : "justify-start"}`}>
                      <div
                        className={`max-w-xs px-3 py-2 rounded-2xl text-sm ${
                          message.type === "user"
                            ? "bg-gradient-to-r from-primary to-secondary text-white"
                            : "bg-white/20 text-foreground border border-white/20"
                        }`}
                      >
                        {message.message}
                      </div>
                    </div>
                  ))}
                </div>

                {/* Input del Chat */}
                <div className="p-4 border-t border-white/20">
                  <div className="flex items-center space-x-2">
                    <Input
                      value={chatInput}
                      onChange={(e) => setChatInput(e.target.value)}
                      onKeyPress={(e) => e.key === "Enter" && sendMessage()}
                      placeholder="Escribe tu pregunta..."
                      className="flex-1 backdrop-blur-sm bg-white/10 border-white/20 text-white placeholder:text-foreground/50 text-sm"
                    />
                    <Button
                      onClick={sendMessage}
                      size="sm"
                      className="bg-gradient-to-r from-primary to-secondary hover:from-primary/80 hover:to-secondary/80 p-2"
                    >
                      <Send className="h-4 w-4" />
                    </Button>
                  </div>
                </div>
              </>
            )}
          </div>
          )}
        </div>
      </div>
    </>
  )
}<|MERGE_RESOLUTION|>--- conflicted
+++ resolved
@@ -294,22 +294,18 @@
     }
   }, [tenantId, profile]);
   
-  // Fetch data from APIs
+  // Fetch data from APIs with filter support
   const { data: okrData, loading: okrLoading, error: okrError } = useOKRDepartments();
-<<<<<<< HEAD
-  const { data: progressData, loading: progressLoading } = useProgressDistribution();
-  const { data: statusDistData, loading: statusLoading } = useStatusDistribution();
-  const { data: areaCompData, loading: areaLoading } = useAreaComparison();
-  const { initiatives: summaryInitiatives, metrics: summaryMetrics, loading: summaryLoading } = useInitiativesSummary();
-  const { data: trendAnalyticsData, loading: trendLoading, error: trendError } = useTrendAnalytics();
-=======
   const { data: progressData, loading: progressLoading } = useProgressDistribution(filters);
   const { data: statusDistData, loading: statusLoading } = useStatusDistribution(filters);
   const { data: areaCompData, loading: areaLoading } = useAreaComparison(filters);
   const { initiatives: summaryInitiatives, metrics: summaryMetrics, loading: summaryLoading } = useInitiativesSummary(filters);
+  const { data: trendAnalyticsData, loading: trendAnalyticsLoading, error: trendError } = useTrendAnalytics(filters);
+  const { data: trendData, loading: trendLoading } = useTrendData(tenantId, filters);
+  const { metrics: advancedMetrics, loading: metricsLoading } = useAdvancedMetrics(tenantId, comparisonPeriod, filters);
   
   // Combined loading states for smooth experience
-  const isDataLoading = okrLoading || progressLoading || statusLoading || areaLoading || summaryLoading;
+  const isDataLoading = okrLoading || progressLoading || statusLoading || areaLoading || summaryLoading || trendAnalyticsLoading || trendLoading || metricsLoading;
   const hasData = okrData || progressData || statusDistData || areaCompData || summaryMetrics;
 
   // Initialize chat with dynamic welcome message based on real data
@@ -324,12 +320,10 @@
       setChatMessages([welcomeMessage]);
     }
   }, [summaryLoading, summaryMetrics, chatMessages.length]);
-  const { data: trendData, loading: trendLoading } = useTrendData(tenantId, filters);
-  const { metrics: advancedMetrics, loading: metricsLoading } = useAdvancedMetrics(tenantId, comparisonPeriod, filters);
   
   // Track overall loading progress
   useEffect(() => {
-    const loadingStates = [okrLoading, progressLoading, statusLoading, areaLoading, summaryLoading, trendLoading, metricsLoading];
+    const loadingStates = [okrLoading, progressLoading, statusLoading, areaLoading, summaryLoading, trendLoading, metricsLoading, trendAnalyticsLoading];
     const totalStates = loadingStates.length;
     const completedStates = loadingStates.filter(state => !state).length;
     const progress = Math.round((completedStates / totalStates) * 100);
@@ -339,8 +333,7 @@
     if (progress === 100 && isInitialLoad) {
       setTimeout(() => setIsInitialLoad(false), 300);
     }
-  }, [okrLoading, progressLoading, statusLoading, areaLoading, summaryLoading, trendLoading, metricsLoading, isInitialLoad]);
->>>>>>> 5a8da5dc
+  }, [okrLoading, progressLoading, statusLoading, areaLoading, summaryLoading, trendLoading, metricsLoading, trendAnalyticsLoading, isInitialLoad]);
   
   // Use API data for other dashboard components
   const areas = okrData?.departments || [];
@@ -376,12 +369,8 @@
     : 0);
   const activeAreas = areas.filter((area: any) => (area.metrics?.totalInitiatives || area.initiative_count || 0) > 0).length;
   
-<<<<<<< HEAD
-  // Get real trend data from API, fallback to empty array while loading
-  const trendData: TrendDataPoint[] = trendAnalyticsData || [];
-=======
-  // Real trend data from database - no more mock data
->>>>>>> 5a8da5dc
+  // Combined trend data with robust fallback mechanism
+  const trendDataForCharts: TrendDataPoint[] = trendData || trendAnalyticsData || [];
   
   // Enhanced KPIs with more detailed metrics from the summary view
   const kpis = [
@@ -676,10 +665,10 @@
         </div>
 
         {/* Trend and Advanced Metrics */}
-        {(trendData || advancedMetrics) && (
+        {(trendDataForCharts || advancedMetrics) && (
           <div className="grid grid-cols-1 lg:grid-cols-2 gap-6">
             {/* Trend Chart */}
-            {trendData && trendData.length > 0 && (
+            {trendDataForCharts && trendDataForCharts.length > 0 && (
               <Card className="backdrop-blur-xl bg-white/5 border border-white/10 rounded-2xl p-6">
                 <CardHeader className="p-0 mb-6">
                   <CardTitle className="text-xl font-bold text-siga-green flex items-center gap-2">
@@ -689,7 +678,7 @@
                 </CardHeader>
                 <CardContent className="p-0">
                   <ResponsiveContainer width="100%" height={250}>
-                    <AreaChart data={trendData} margin={{ top: 20, right: 30, left: 20, bottom: 5 }}>
+                    <AreaChart data={trendDataForCharts} margin={{ top: 20, right: 30, left: 20, bottom: 5 }}>
                       <CartesianGrid strokeDasharray="3 3" stroke="rgba(255,255,255,0.1)" />
                       <XAxis 
                         dataKey="date" 
@@ -1067,7 +1056,7 @@
         {/* Charts Grid */}
         <div className="grid grid-cols-1 xl:grid-cols-2 gap-6">
           {/* Trend Analysis */}
-          {trendData && trendData.length > 0 && (
+          {trendDataForCharts && trendDataForCharts.length > 0 && (
             <Card className="backdrop-blur-xl bg-white/5 border border-white/10 rounded-2xl p-6">
               <CardHeader className="p-0 mb-6">
                 <CardTitle className="text-xl font-bold text-siga-green flex items-center gap-2">
@@ -1080,7 +1069,7 @@
               </CardHeader>
               <CardContent className="p-0">
                 <ResponsiveContainer width="100%" height={350}>
-                  <AreaChart data={trendData} margin={{ top: 20, right: 30, left: 20, bottom: 5 }}>
+                  <AreaChart data={trendDataForCharts} margin={{ top: 20, right: 30, left: 20, bottom: 5 }}>
                     <CartesianGrid strokeDasharray="3 3" stroke="rgba(255,255,255,0.1)" />
                     <XAxis 
                       dataKey="date" 
